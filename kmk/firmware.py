# Welcome to RAM and stack size hacks central, I'm your host, klardotsh!
# We really get stuck between a rock and a hard place on CircuitPython
# sometimes: our import structure is deeply nested enough that stuff
# breaks in some truly bizarre ways, including:
# - explicit RuntimeError exceptions, complaining that our
#   stack depth is too deep
#
# - silent hard locks of the device (basically unrecoverable without
#   UF2 flash if done in main.py, fixable with a reboot if done
#   in REPL)
#
# However, there's a hackaround that works for us! Because sys.modules
# caches everything it sees (and future imports will use that cached
# copy of the module), let's take this opportunity _way_ up the import
# chain to import _every single thing_ KMK eventually uses in a normal
# workflow, in order from fewest to least nested dependencies.

# First, stuff that has no dependencies, or only C/MPY deps
import collections  # isort:skip
import kmk.consts  # isort:skip
import kmk.kmktime  # isort:skip
import kmk.types  # isort:skip

# Now stuff that depends on the above (and so on)
import kmk.keycodes  # isort:skip
import kmk.matrix  # isort:skip

import kmk.hid  # isort:skip
import kmk.internal_state  # isort:skip

# GC runs automatically after CircuitPython imports. If we ever go back to
# supporting MicroPython, we'll need a GC here (and probably after each
# chunk of the above)

# Thanks for sticking around. Now let's do real work, starting below

import busio
import gc

import supervisor
from kmk.consts import LeaderMode, UnicodeModes
from kmk.hid import USB_HID
from kmk.internal_state import InternalState
from kmk.matrix import MatrixScanner


class Firmware:
    debug_enabled = False

    keymap = None

    row_pins = None
    col_pins = None
    diode_orientation = None

    unicode_mode = UnicodeModes.NOOP
    tap_time = 300
    leader_mode = LeaderMode.TIMEOUT
    leader_dictionary = {}
    leader_timeout = 1000

    hid_helper = USB_HID

    split_offsets = ()
    split_flip = False
    split_side = None
    split_master_left = True
    is_master = None
    uart = None
    uart_flip = True

    def __init__(self):
        self._state = InternalState(self)

    def _send_hid(self):
        self._hid_helper_inst.create_report(self._state.keys_pressed).send()
        self._state.resolve_hid()

    def _send_key(self, key):
        if not getattr(key, 'no_press', None):
            self._state.add_key(key)
            self._send_hid()

        if not getattr(key, 'no_release', None):
            self._state.remove_key(key)
            self._send_hid()

    def _handle_update(self, update):
        '''
        Bulk processing of update code for each cycle
        :param update:
        '''
        if update is not None:
            self._state.matrix_changed(
                update[0],
                update[1],
                update[2],
            )

            if self._state.hid_pending:
                self._send_hid()

            if self.debug_enabled:
                print('New State: {}'.format(self._state._to_dict()))

        self._state.process_timeouts()

        for key in self._state.pending_keys:
            self._send_key(key)
            self._state.pending_key_handled()

        if self._state.macro_pending:
            for key in self._state.macro_pending(self):
                self._send_key(key)

            self._state.resolve_macro()

    def _send_to_master(self, update):
        if self.split_master_left:
            update[1] += self.split_offsets[update[0]]
        else:
            update[1] -= self.split_offsets[update[0]]
        if self.uart is not None:
            self.uart.write(update)

    def _receive_from_slave(self):
        if self.uart is not None and self.uart.in_waiting > 0:
            update = bytearray(self.uart.read(3))
            # Built in debug mode switch
            if update == b'DEB':
                # TODO Pretty up output
                print(self.uart.readline())
                return None
            return update

        return None

    def _send_debug(self, message):
        '''
        Prepends DEB and appends a newline to allow debug messages to
        be detected and handled differently than typical keypresses.
        :param message: Debug message
        '''
        if self.uart is not None:
            self.uart.write('DEB')
            self.uart.write(message, '\n')

    def _master_half(self):
        return supervisor.runtime.serial_connected

    def init_uart(self, tx=None, rx=None, timeout=20):
        if self._master_half():
            # If running with one wire, only receive on master
            if rx is None or self.uart_flip:
                return busio.UART(tx=rx, rx=None, timeout=timeout)
            else:
                return busio.UART(tx=tx, rx=rx, timeout=timeout)

        else:
            return busio.UART(tx=tx, rx=rx, timeout=timeout)

    def go(self):
        assert self.keymap, 'must define a keymap with at least one row'
        assert self.row_pins, 'no GPIO pins defined for matrix rows'
        assert self.col_pins, 'no GPIO pins defined for matrix columns'
        assert self.diode_orientation is not None, 'diode orientation must be defined'

        self.is_master == self._master_half()

        if self.split_flip and not self._master_half():
            self.col_pins = list(reversed(self.col_pins))

        if self.split_side == "Left":
                self.split_master_left = self.is_master
        elif self.split_side == "Right":
            self.split_master_left = not self.is_master

        self.matrix = MatrixScanner(
            cols=self.col_pins,
            rows=self.row_pins,
            diode_orientation=self.diode_orientation,
            rollover_cols_every_rows=getattr(self, 'rollover_cols_every_rows', None),
            swap_indicies=getattr(self, 'swap_indicies', None),
        )

        self._hid_helper_inst = self.hid_helper()

        if self.debug_enabled:
            print("Firin' lazers. Keyboard is booted.")

        while True:
<<<<<<< HEAD
            matrix_report = self.matrix.scan_for_changes()
            state_changed = False

            if matrix_report is not None:
                self._state.matrix_changed(
                    matrix_report[0],
                    matrix_report[1],
                    matrix_report[2],
                )

                state_changed = True

            if self._state.hid_pending:
                self._send_hid()

            old_timeouts_len = len(self._state.timeouts)
            self._state.process_timeouts()
            new_timeouts_len = len(self._state.timeouts)

            if old_timeouts_len != new_timeouts_len:
                state_changed = True

            if self._state.macros_pending:
                for macro in self._state.macros_pending:
                    for key in macro(self):
                        self._send_key(key)

                self._state.resolve_macro()
                state_changed = True

            if self.debug_enabled and state_changed:
                print('New State: {}'.format(self._state._to_dict()))
=======
            if self.split_type is not None and self._master_half:
                update = self._receive_from_slave()
                if update is not None:
                    self._handle_update(update)

            update = self.matrix.scan_for_changes()

            if update is not None:
                if self._master_half():
                    self._handle_update(update)

                else:
                    # This keyboard is a slave, and needs to send data to master
                    self._send_to_master(update)
>>>>>>> 15fea018

            gc.collect()<|MERGE_RESOLUTION|>--- conflicted
+++ resolved
@@ -64,6 +64,7 @@
     split_offsets = ()
     split_flip = False
     split_side = None
+    split_type = None
     split_master_left = True
     is_master = None
     uart = None
@@ -85,7 +86,7 @@
             self._state.remove_key(key)
             self._send_hid()
 
-    def _handle_update(self, update):
+    def _handle_matrix_report(self, update=None):
         '''
         Bulk processing of update code for each cycle
         :param update:
@@ -96,24 +97,6 @@
                 update[1],
                 update[2],
             )
-
-            if self._state.hid_pending:
-                self._send_hid()
-
-            if self.debug_enabled:
-                print('New State: {}'.format(self._state._to_dict()))
-
-        self._state.process_timeouts()
-
-        for key in self._state.pending_keys:
-            self._send_key(key)
-            self._state.pending_key_handled()
-
-        if self._state.macro_pending:
-            for key in self._state.macro_pending(self):
-                self._send_key(key)
-
-            self._state.resolve_macro()
 
     def _send_to_master(self, update):
         if self.split_master_left:
@@ -189,18 +172,23 @@
             print("Firin' lazers. Keyboard is booted.")
 
         while True:
-<<<<<<< HEAD
-            matrix_report = self.matrix.scan_for_changes()
             state_changed = False
 
-            if matrix_report is not None:
-                self._state.matrix_changed(
-                    matrix_report[0],
-                    matrix_report[1],
-                    matrix_report[2],
-                )
-
-                state_changed = True
+            if self.split_type is not None and self._master_half:
+                update = self._receive_from_slave()
+                if update is not None:
+                    self._handle_matrix_report(update)
+                    state_changed = True
+
+            update = self.matrix.scan_for_changes()
+
+            if update is not None:
+                if self._master_half():
+                    self._handle_matrix_report(update)
+                    state_changed = True
+                else:
+                    # This keyboard is a slave, and needs to send data to master
+                    self._send_to_master(update)
 
             if self._state.hid_pending:
                 self._send_hid()
@@ -213,30 +201,16 @@
                 state_changed = True
 
             if self._state.macros_pending:
+                # Blindly assume macros are going to change state, which is almost
+                # always a safe assumption
+                state_changed = True
                 for macro in self._state.macros_pending:
                     for key in macro(self):
                         self._send_key(key)
 
-                self._state.resolve_macro()
-                state_changed = True
+                    self._state.resolve_macro()
 
             if self.debug_enabled and state_changed:
                 print('New State: {}'.format(self._state._to_dict()))
-=======
-            if self.split_type is not None and self._master_half:
-                update = self._receive_from_slave()
-                if update is not None:
-                    self._handle_update(update)
-
-            update = self.matrix.scan_for_changes()
-
-            if update is not None:
-                if self._master_half():
-                    self._handle_update(update)
-
-                else:
-                    # This keyboard is a slave, and needs to send data to master
-                    self._send_to_master(update)
->>>>>>> 15fea018
 
             gc.collect()