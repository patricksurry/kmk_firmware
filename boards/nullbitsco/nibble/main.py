from kb import KMKKeyboard

from kmk.extensions.media_keys import MediaKeys
from kmk.extensions.rgb import RGB, AnimationModes
from kmk.extensions.via import VIAShifter
from kmk.keys import KC

keyboard = KMKKeyboard(encoder=True)    # assume encoder installed
keyboard.extensions.append(MediaKeys())
keyboard.extensions.append(VIAShifter())

XXXXX = KC.NO

# fmt: off
keyboard.keymap = [
    [
<<<<<<< HEAD
        XXXXX,  KC.ESC, KC.N1,  KC.N2,  KC.N3,  KC.N4,  KC.N5,  KC.N6,  KC.N7,  KC.N8,  KC.N9,  KC.N0,  KC.MINS,KC.EQL, KC.BKSP,KC.DEL,
        KC.MUTE,KC.TAB, KC.Q,   KC.W,   KC.E,   KC.R,   KC.T,   KC.Y,   KC.U,   KC.I,   KC.O,   KC.P,   KC.LBRC,KC.RBRC,KC.BSLS,KC.GRV,
        KC.F1,  KC.CAPS,KC.A,   KC.S,   KC.D,   KC.F,   KC.G,   KC.H,   KC.J,   KC.K,   KC.L,   KC.SCLN,KC.QUOT,KC.ENT, KC.ENT, KC.PGUP,
        KC.F2,  KC.LSFT,KC.Z,   KC.X,   KC.C,   KC.V,   KC.B,   KC.N,   KC.M,   KC.COMM,KC.DOT, KC.SLSH,KC.RSFT,XXXXX,  KC.UP,  KC.PGDN,
        KC.F3,  KC.LCTL,KC.LCMD,KC.LALT,KC.SPC, KC.SPC, KC.SPC, KC.SPC, KC.SPC, KC.RCMD,KC.RALT,KC.RCTL,KC.LEFT,XXXXX,  KC.DOWN,KC.RGHT,
=======
        XXXXX,  KC.ESC, KC.N1,  KC.N2,  KC.N3,  KC.N4,  KC.N5,  KC.N6,  KC.N7,  KC.N8,  KC.N9,  KC.N0,  KC.MINS,KC.EQL, KC.BKSP,KC.DEL,     # noqa: E231
        KC.MUTE,KC.TAB, KC.Q,   KC.W,   KC.E,   KC.R,   KC.T,   KC.Y,   KC.U,   KC.I,   KC.O,   KC.P,   KC.LBRC,KC.RBRC,KC.BSLS,KC.GRV,     # noqa: E231
        KC.F1,  KC.CAPS,KC.A,   KC.S,   KC.D,   KC.F,   KC.G,   KC.H,   KC.J,   KC.K,   KC.L,   KC.SCLN,KC.QUOT,KC.ENT, KC.ENT, KC.PGUP,    # noqa: E231
        KC.F2,  KC.LSFT,KC.Z,   KC.X,   KC.C,   KC.V,   KC.B,   KC.N,   KC.M,   KC.COMM,KC.DOT, KC.SLSH,KC.RSFT,XXXXX,  KC.UP,  KC.PGDN,    # noqa: E231
        KC.F3,  KC.LCTL,KC.LCMD,KC.LALT,KC.SPC, KC.SPC, KC.SPC, KC.SPC, KC.SPC, KC.RCMD,KC.RALT,KC.RCTL,KC.LEFT,XXXXX,  KC.DOWN,KC.RGHT,    # noqa: E231
>>>>>>> bfba2245
    ]
]
# fmt: on

# note that encoder button is configured in the keymap (KC.MUTE above) so set to XXXXX here
keyboard.encoders.map = [
    ( ( KC.VOLD, KC.VOLU, XXXXX),  ), # Layer 1, encoder 1
]

rgb = RGB(
    pixel_pin=keyboard.pixel_pin,
    num_pixels=10,
    hue_default=180,
    sat_default=255,
    val_default=50,
    animation_mode=AnimationModes.BREATHING,
    animation_speed=3,
    breathe_center=2,
)

keyboard.extensions.append(rgb)

<<<<<<< HEAD

def set_backlight(hsv):
    rgb.hue, rgb.sat, rgb.val = hsv


set_backlight((180,255,50))

=======
>>>>>>> bfba2245
if __name__ == '__main__':
    keyboard.go()<|MERGE_RESOLUTION|>--- conflicted
+++ resolved
@@ -14,19 +14,11 @@
 # fmt: off
 keyboard.keymap = [
     [
-<<<<<<< HEAD
-        XXXXX,  KC.ESC, KC.N1,  KC.N2,  KC.N3,  KC.N4,  KC.N5,  KC.N6,  KC.N7,  KC.N8,  KC.N9,  KC.N0,  KC.MINS,KC.EQL, KC.BKSP,KC.DEL,
-        KC.MUTE,KC.TAB, KC.Q,   KC.W,   KC.E,   KC.R,   KC.T,   KC.Y,   KC.U,   KC.I,   KC.O,   KC.P,   KC.LBRC,KC.RBRC,KC.BSLS,KC.GRV,
-        KC.F1,  KC.CAPS,KC.A,   KC.S,   KC.D,   KC.F,   KC.G,   KC.H,   KC.J,   KC.K,   KC.L,   KC.SCLN,KC.QUOT,KC.ENT, KC.ENT, KC.PGUP,
-        KC.F2,  KC.LSFT,KC.Z,   KC.X,   KC.C,   KC.V,   KC.B,   KC.N,   KC.M,   KC.COMM,KC.DOT, KC.SLSH,KC.RSFT,XXXXX,  KC.UP,  KC.PGDN,
-        KC.F3,  KC.LCTL,KC.LCMD,KC.LALT,KC.SPC, KC.SPC, KC.SPC, KC.SPC, KC.SPC, KC.RCMD,KC.RALT,KC.RCTL,KC.LEFT,XXXXX,  KC.DOWN,KC.RGHT,
-=======
         XXXXX,  KC.ESC, KC.N1,  KC.N2,  KC.N3,  KC.N4,  KC.N5,  KC.N6,  KC.N7,  KC.N8,  KC.N9,  KC.N0,  KC.MINS,KC.EQL, KC.BKSP,KC.DEL,     # noqa: E231
         KC.MUTE,KC.TAB, KC.Q,   KC.W,   KC.E,   KC.R,   KC.T,   KC.Y,   KC.U,   KC.I,   KC.O,   KC.P,   KC.LBRC,KC.RBRC,KC.BSLS,KC.GRV,     # noqa: E231
         KC.F1,  KC.CAPS,KC.A,   KC.S,   KC.D,   KC.F,   KC.G,   KC.H,   KC.J,   KC.K,   KC.L,   KC.SCLN,KC.QUOT,KC.ENT, KC.ENT, KC.PGUP,    # noqa: E231
         KC.F2,  KC.LSFT,KC.Z,   KC.X,   KC.C,   KC.V,   KC.B,   KC.N,   KC.M,   KC.COMM,KC.DOT, KC.SLSH,KC.RSFT,XXXXX,  KC.UP,  KC.PGDN,    # noqa: E231
         KC.F3,  KC.LCTL,KC.LCMD,KC.LALT,KC.SPC, KC.SPC, KC.SPC, KC.SPC, KC.SPC, KC.RCMD,KC.RALT,KC.RCTL,KC.LEFT,XXXXX,  KC.DOWN,KC.RGHT,    # noqa: E231
->>>>>>> bfba2245
     ]
 ]
 # fmt: on
@@ -49,15 +41,5 @@
 
 keyboard.extensions.append(rgb)
 
-<<<<<<< HEAD
-
-def set_backlight(hsv):
-    rgb.hue, rgb.sat, rgb.val = hsv
-
-
-set_backlight((180,255,50))
-
-=======
->>>>>>> bfba2245
 if __name__ == '__main__':
     keyboard.go()